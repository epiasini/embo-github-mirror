--- conflicted
+++ resolved
@@ -25,16 +25,9 @@
     numwordsx2 = numuniquex2**windowx2
     aux_base_x1 = numuniquex1**np.arange(windowx1)[::-1]
     aux_base_x2 = numuniquex2**np.arange(windowx2)[::-1]
-<<<<<<< HEAD
-    # matrix of size numwordsx, numwordsy with for the joint probability distribution
-    px1x2 = np.zeros((numwordsx1,numwordsx2))
-    for i in range(len(x1)-(windowx1-1)):
-        x1i = np.inner(x1[i:i+windowx1], aux_base_x1).astype(np.int)
-=======
-    px1x2 = np.zeros((numwordsx1,numwordsx2)) #matrix of size numwordsx,numwordsy with for the joint probability distribution
+    px1x2 = np.zeros((numwordsx1,numwordsx2)) # matrix of size numwordsx,numwordsy for the joint probability distribution
     for i in range(windowx1-1, numsamples-(windowx2-1)):
         x1i = np.inner(x1[i-windowx1+1:i+1], aux_base_x1).astype(np.int)
->>>>>>> 124ca017
         x2i = np.inner(x2[i:i+windowx2], aux_base_x2).astype(np.int)
         px1x2[x1i,x2i] += 1
     return px1x2/px1x2.sum()
